--- conflicted
+++ resolved
@@ -22,11 +22,7 @@
     def __init__(self,
                  storage_type: str,
                  key: str,
-<<<<<<< HEAD
                  bucketname: Optional[str] = None):
-=======
-                 bucket_name: str | None = None):
->>>>>>> 41e9eafb
 
         assert storage_type in config.STORAGE_TYPES, "Storage type not valid."
         if storage_type == 's3':
